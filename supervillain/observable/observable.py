#!/usr/bin/env python

from functools import partial
import inspect

import supervillain.action
import supervillain.ensemble
from supervillain.performance import Timer
import supervillain.h5.extendable

import logging
logger = logging.getLogger(__name__)
from tqdm.contrib.logging import logging_redirect_tqdm

registry=dict()

class Observable:

    def __init_subclass__(cls, intermediate=False):
        # This registers every subclass that inherits from Observable.
        # Upon registration, Ensemble gets an attribute with the appropriate name.

        name = cls.__name__

        registry[name] = cls

        cls._logger = (logger.debug if name[0] == '_' else logger.info)
        cls._debug  = logger.debug
        cls._logger(f'Observable registered: {name}')

        setattr(supervillain.ensemble.Ensemble, name, cls())

    def __get__(self, obj, objtype=None):
        # The __get__ method is the workhorse of the Descriptor protocol.
        name = self.__class__.__name__
        # Cache:
        if name in obj.__dict__:
            # What's nice about this is that the cache is in the object's dictionary itself,
            # rather than associated with the observable class.  This avoids the issue of a
            # class level cache discussed in https://github.com/evanberkowitz/two-dimensional-gasses/issues/12
            # in that there's no extra reference to the object at all with this strategy.
            # So, when it goes out of scope with no reference, it will be deleted.
            self._debug(f'{name} already cached.')
            return obj.__dict__[name]

        # Just call the measurement and cache the result.
        class_name = obj.Action.__class__.__name__
        try:
            # Observables can have action-dependent implementations
            # and a fall-back default which is convenient for observables which
            # depend simply on others.  For example, a density might not
            # need the field variables but the global charge (or vice-versa).
            try:
                measure = getattr(self, class_name)
            except AttributeError as e:
                if hasattr(self, 'default'):
                    measure = getattr(self, 'default')
                else:
                    raise e from None

            # All observables must take the action as the first argument.
            measure = partial(measure, obj.Action)

            # Observables can depend on field variables and other Observables.
            # We look up the arguments as attributes of the ensemble.
            with Timer(self._logger, f'Measurement of {name}', per=len(obj)):
                with logging_redirect_tqdm():
                    obj.__dict__[name]= supervillain.h5.extendable.array([
                        measure(*obs)
                        for obs in supervillain.observable.progress(
                            zip(*[getattr(obj, o) for o in inspect.getfullargspec(measure).args]),
                            desc=f'{name:{max([len(k) for k in registry])}s}', leave=True, total=len(obj))
                        ])
            return obj.__dict__[name]
        except Exception as exception:
            raise NotImplementedError(f'{name} not implemented for {class_name}') from exception

        raise NotImplementedError()

    def __set__(self, obj, value):
        obj.__dict__[self.__class__.__name__] = value

    @classmethod
    def autocorrelation(cls, ensemble):
        r'''
        Deciding whether an observable is included in an ensemble's :py:meth:`~.Ensemble.autocorrelation_time` computation is ensemble-dependent.

        For example, if $W=1$ then certain vortex observables are independent of configuration and thus look like
        they have an infinite autocorrelation time.  However, that's expected and not an ergodicity problem.  That's
        real physics!

        So, to decide whether an observable should be included in the ensemble's autocorrelation time requires in general
        evaluating a function on the observable itself and the ensemble.

        By default observables just return ``False`` but observables can override this function to make more clever decisions.
        '''
        return False

class Scalar:

    @classmethod
    def autocorrelation(cls, ensemble):
        r'''
        Scalars are simple to understand and can be included in the autocorrelation computation.

        Returns ``True``.
        '''
        return True

class Constrained:

    @classmethod
    def autocorrelation(cls, ensemble):
        r'''
        If $W=1$ the observable should not be included in the autocorrelation computation.

        If $W\neq 1$ then use all other considerations to decide.
        '''
<<<<<<< HEAD
        return (ensemble.Action.W != 1) and super().autocorrelation(ensemble)

class OnlyVillain:

    @classmethod
    def autocorrelation(cls, ensemble):
        r'''
        True if the ensemble's action is Villain and all other considerations are true.
        '''

        return (isinstance(ensemble.Action, supervillain.action.Villain)) and super().autocorrelation(ensemble)

class OnlyWorldline:

    @classmethod
    def autocorrelation(cls, ensemble):
        r'''
        True if the ensemble's action is :class:`~.action.Worldline` and all other considerations are true.
        '''
        return (isinstance(ensemble.Action, supervillain.action.Worldline)) and super().autocorrelation(ensemble)

class NotVillain:
    @classmethod
    def autocorrelation(cls, ensemble):
        r'''
        False if the ensemble's action is Villain, otherwise use all other considerations.
        '''
        return (not isinstance(ensemble.Action, supervillain.action.Villain)) and super().autocorrelation(ensemble)

class NotWorldline:

    @classmethod
    def autocorrelation(cls, ensemble):
        r'''
        False if the ensemble's action is :class:`~.action.Worldline`, otherwise use all other considerations.
        '''
        return (not isinstance(ensemble.Action, supervillain.action.Worldline)) and super().autocorrelation(ensemble)
=======
        return (ensemble.Action.W != 1) and super().autocorrelation(ensemble)
>>>>>>> 970bbf9e
<|MERGE_RESOLUTION|>--- conflicted
+++ resolved
@@ -116,7 +116,6 @@
 
         If $W\neq 1$ then use all other considerations to decide.
         '''
-<<<<<<< HEAD
         return (ensemble.Action.W != 1) and super().autocorrelation(ensemble)
 
 class OnlyVillain:
@@ -153,7 +152,4 @@
         r'''
         False if the ensemble's action is :class:`~.action.Worldline`, otherwise use all other considerations.
         '''
-        return (not isinstance(ensemble.Action, supervillain.action.Worldline)) and super().autocorrelation(ensemble)
-=======
-        return (ensemble.Action.W != 1) and super().autocorrelation(ensemble)
->>>>>>> 970bbf9e
+        return (not isinstance(ensemble.Action, supervillain.action.Worldline)) and super().autocorrelation(ensemble)