#!/usr/bin/env python

from functools import cached_property
import numpy as np

from supervillain.h5 import H5able

def _dimension(n):
    '''

    Parameters
    ----------
        n:  int
            size of the dimension

    Returns
    -------
        an FFT-convention-compatible list of coordinates for a dimension of size n,
        ``[0, 1, 2, ... max, min ... -2, -1]``.
    '''
    return np.array(list(range(0, n // 2 + 1)) + list(range( - n // 2 + 1, 0)), dtype=int)

class Lattice2D(H5able):

    def __init__(self, n):
        self.nt = n
        self.nx = n

        self.dims = (self.nx, self.nt)
        r'''
        The dimension sizes in order.

        >>> lattice = Lattice2D(5)
        >>> lattice.dims
        (5, 5)
        '''

        self.dim = len(self.dims)

        self.sites = self.nt * self.nx
        r'''
        The total number of sites.

        >>> lattice = Lattice2D(5)
        >>> lattice.sites
        25
        '''

        self.links = self.dim * self.sites
        self.plaquettes = self.sites # 2D!

        self.t = _dimension(self.nt)
        r'''
        The coordinates in the t direction.

        >>> lattice = Lattice2D(5)
        >>> lattice.t
        array([ 0,  1,  2, -2, -1])
        '''

        self.x = _dimension(self.nx)
        r'''
        The coordinates in the x direction.

        >>> lattice = Lattice2D(5)
        >>> lattice.x
        array([ 0,  1,  2, -2, -1])
        '''

        self.T = np.tile( self.t, (self.nx, 1)).transpose()
        r'''
        An array of size ``dims`` with the t coordinate as a value.

        >>> lattice = Lattice(5)
        >>> lattice.T
        array([[ 0,  0,  0,  0,  0],
               [ 1,  1,  1,  1,  1],
               [ 2,  2,  2,  2,  2],
               [-2, -2, -2, -2, -2],
               [-1, -1, -1, -1, -1]])
        '''
        self.X = np.tile( self.x, (self.nt, 1))
        r'''
        An array of size ``dims`` with the y coordinate as a value.

        >>> lattice = Lattice(5)
        >>> lattice.X
        array([[ 0,  1,  2, -2, -1],
               [ 0,  1,  2, -2, -1],
               [ 0,  1,  2, -2, -1],
               [ 0,  1,  2, -2, -1],
               [ 0,  1,  2, -2, -1]])
        '''

        # We also construct a linearized list of coordinates.
        # The order matches self.X.ravel() and self.Y.ravel()
        self.coordinates = np.stack((self.T.flatten(), self.X.flatten())).transpose()
        '''
        An array of size ``[sites, len(dims)]``.  Each row contains a pair of coordinates.  The order matches ``{T,X}.flatten()``.

        >>> lattice = Lattice(5)
        >>> lattice.coordinates
        >>> lattice.coordinates
        array([[ 0,  0],
               [ 0,  1],
               [ 0,  2],
               [ 0, -2],
               [ 0, -1],
               [ 1,  0],
               [ 1,  1],
               [ 1,  2],
               [ 1, -2],
               [ 1, -1],
               [ 2,  0],
               [ 2,  1],
               [ 2,  2],
               [ 2, -2],
               [ 2, -1],
               [-2,  0],
               [-2,  1],
               [-2,  2],
               [-2, -2],
               [-2, -1],
               [-1,  0],
               [-1,  1],
               [-1,  2],
               [-1, -2],
               [-1, -1]])
        '''

        self.point_group_operations = np.array((
                    # Matches the order of the (a,b) orbit in docs/D4.rst
                    # That makes it easy to read off the weights
                    ((+1,0),(0,+1)), # identity
                    ((0,+1),(+1,0)), # reflect across y=+x
                    ((0,-1),(+1,0)), # rotate(π/2)
                    ((-1,0),(0,+1)), # reflect across y-axis
                    ((-1,0),(0,-1)), # rotate(π) = inversion
                    ((0,-1),(-1,0)), # reflect across y=-x
                    ((0,+1),(-1,0)), # rotate(3π/2)
                    ((+1,0),(0,-1)), # reflect across x-axis
                ))

        self.point_group_weights = {
            'A1': np.array((+1,+1,+1,+1,+1,+1,+1,+1))/8 + 0.j,
            'A2': np.array((+1,-1,+1,-1,+1,-1,+1,-1))/8 + 0.j,
            'B1': np.array((+1,-1,-1,+1,+1,-1,-1,+1))/8 + 0.j,
            'B2': np.array((+1,+1,-1,-1,+1,+1,-1,-1))/8 + 0.j,
            "E+": np.array((+1,+1j,+1j,-1,-1,-1j,-1j,+1))/8,
            "E-": np.array((+1,-1j,-1j,-1,-1,+1j,+1j,+1))/8,
            "E'+": np.array((+1,-1j,+1j,+1,-1,+1j,-1j,-1))/8,
            "E'-": np.array((+1,+1j,-1j,+1,-1,-1j,+1j,-1))/8,
        }
        self.point_group_irreps = tuple(self.point_group_weights.keys())

    def __str__(self):
        return f'Lattice2D({self.nt},{self.nx})'

    def __repr__(self):
        return str(self)

    def mod(self, x):
        r'''
        Mod integer coordinates into values on the lattice.

        Parameters
        ----------
            x:  np.ndarray
                Either one coordinate pair of ``.shape==(2,)`` or a set of pairs ``.shape==(*,2)``
                The last dimension should be of size 2.

        Returns
        -------
            np.ndarray
                Each x is identified with an entry of ``coordinates`` by periodic boundary conditions.
                The output is the same shape as the input.
        '''

        modded = np.mod(x, self.dims).transpose()
        return np.stack((
                self.t[modded[0]],
                self.x[modded[1]]
                )).transpose()

    def distance_squared(self, a, b):
        r'''
        .. math::
            \texttt{distance_squared}(a,b) = \left| \texttt{mod}(a - b)\right|^2

        Parameters
        ----------
            a:  np.ndarray
                coordinates that need not be on the lattice
            b:  np.ndarray
                coordinates that need not be on the lattice

        Returns
        -------
            np.ndarray
                The distance between ``a`` and ``b`` on the lattice accounting for the fact that,
                because of periodic boundary conditions, the distance may shorter than naively expected.
                Either ``a`` and ``b`` both hold the same number of coordinate pairs, or one is a singleton.
        '''
        d = self.mod(a-b)
        if d.ndim == 1:
            return np.sum(d**2)

        return np.sum(d**2, axis=(1,))

    def roll(self, data, shift, axes=(-2,-1)):
        
        return np.roll(np.roll(data, shift=shift[0], axis=axes[0]), shift=shift[1], axis=axes[1])

    def coordinatize(self, v, dims=(-1,), center_origin=False):
        r'''
        Unflattens all the dims from a linear superindex to one index for each dimension in ``.dims``.
        
        Parameters
        ----------
            v: np.ndarray
                An array with at least one dimension linearized in space.
            dims: tuple of integers
                The directions you wish to unflatten into a meaningful shape that matches the lattice.
            center_origin: boolean
                If true, each coordinatized dimension is rolled so that the origin is in the center of the two slices.  This is primarily good for making pictures.  :func:`~.linearize` does not provide an inverse of this, because you really should not do it in the middle of a calculation!

            
            
        Returns
        -------
            np.ndarray
                ``v`` but with more, shorter dimensions.  Dimensions specified by ``dims`` are unflattened.
        '''
        
        v_dims  = len(v.shape)

        # We'll build up the new shape by considering each index left-to-right.
        # So, for negative indices we need to mod them by the number of dimensions.
        to_reshape = np.sort(np.remainder(np.array(dims), v_dims))
        
        new_shape = ()
        for i, s in enumerate(v.shape):
            new_shape += ((s,) if i not in to_reshape else self.dims)

        reshaped = v.reshape(new_shape)
        if not center_origin:
            return reshaped
        
        axes = to_reshape + np.arange(len(to_reshape))
        shifts = (self.nt // 2, self.nx // 2)
        for a in axes:
            reshaped = reshaped.roll(shifts, dims=(a,a+1))

        return reshaped

    def linearize(self, v, dims=(-1,)):
        r'''
        Flattens adjacent dimensions of v with shape ``.dims`` into a dimension of size ``.sites``.
        
        Parameters
        ----------
            v:  np.ndarray
            dims: tuples of integers that specify that dimensions *in the result* that come from flattening.
                Modded by the dimension of the resulting array so that any dimension is legal.
                However, one should take care to ensure that no two are the SAME index of the result;
                this causes a RuntimeError.
            
        Returns
        -------
            np.ndarray
                ``v`` but with fewer, larger dimensions

        .. note::
            The ``dims`` parameter may be a bit confusing.  This perhaps-peculiar convention is to make it easier to
            combine with ``coordinatize``.  ``linearize`` and ``coordinatize`` are inverses when they get *the same*
            dims arguments.

            >>> import numpy as np
            >>> import supervillain
            >>> nx = 5
            >>> dims = (0, -1)
            >>> lattice = supervillain.lattice.Lattice2D(5)
            >>> v = np.arange(nx**(2*3)).reshape(nx**2, nx**2, nx**2)
            >>> u = lattice.coordinatize(v, dims)
            >>> u.shape
            (5, 5, 25, 5, 5)
            >>> w = lattice.linearize(u, dims) # dims indexes into the dimensions of w, not u!
            >>> w.shape
            (25, 25, 25)
            >>> (v == w).all()
            True

        '''

        shape   = v.shape
        v_dims  = len(shape)
        
        dm = set(dims)
        
        future_dims = v_dims - (len(self.dims)-1) * len(dm)
        dm = set(d % future_dims for d in dm)
        
        new_shape = []
        idx = 0
        for i in range(future_dims):
            if i not in dm:
                new_shape += [shape[idx]]
                idx += 1
            else:
                new_shape += [self.sites]
                idx += len(self.dims)
        try:
            return v.reshape(new_shape)
        except RuntimeError as error:
            raise ValueError(f'''
            This happens when two indices to be linearized are accidentally the same.
            For example, for a lattice of size [5,5], if v has .shape [t, x, 5, 5]
            and you linearize(v, (2,-1)) the 2 axis and the -1 axis would refer to
            the same axis in [t, x, 25].
            
            Perhaps this happened with your vector of shape {v.shape} and {dims=}?
            ''') from error

    def form(self, p, count=None, dtype=float):
        r'''
        Parameters
        ----------
            p: integer
                A 2D lattice supports {0, 1, 2}-forms.
            count:
                How many forms to return.
            dtype:
                Data type (float, int, etc.)

        Returns
        -------
            np.ndarray
                If count is none, return an array full of zeros that can hold a p-form.
                If count is not none, return an array that can hold that many p-forms, batch dimension first.

                For example, if we needed to hold 7 forms of each kind for a 3×3 lattice,

                >>> L = Lattice2D(3)
                >>> L.form(0, 7).shape
                (7, 3, 3)
                >>> L.form(1, 7).shape
                (7, 2, 3, 3)
                >>> L.form(2, 7).shape
                (7, 3, 3)

                Notice that the 1-form has an extra dimension compared to the 0 form (because there are 2 links per site in 2 dimensions) and the 2-form has the same shape as sites (which is special to 2D).
                The spacetime dependence is last because :func:`~coordinatize` and :func:`~Lattice2D.linearize` default to the last dimension.
        '''
        if count is None:
            return self.form(p, count=1, dtype=dtype)[0]

        if p == 0:
            return np.zeros((count,) + self.dims, dtype=dtype)
        elif p == 1:
            return np.zeros((count, self.dim) + self.dims, dtype=dtype)
        elif p == 2:
            return np.zeros((count, ) + self.dims, dtype=dtype) # 2D
        else:
            raise ValueError("It's a 2D lattice, you can't have a {p}-form.")

    def d(self, p, form):
        r'''
        The (lattice) exterior derivative.

        Parameters
        ----------
            p: int
                The rank of the form.
            form: np.ndarray
                The data the form.

        Returns
        -------
            np.ndarray:
                d(0-form) = 1-form, d(1-form) = 2-form, d(2-form) = 0.
        '''
        if p == 0:

            return np.stack(tuple(
                np.roll(form, shift=-1, axis=a) - form for a, _ in enumerate(self.dims)
            ))

        elif p == 1:

            return form[0] + np.roll(form[1], shift=-1, axis=0) - np.roll(form[0], shift=-1, axis=1) - form[1]

        elif p == 2:

            return 0

        else:
            raise ValueError("It's a 2D lattice, you can't have a {p}-form.")

    def delta(self, p, form):
        r'''
        The (lattice) interior derivative / divergence of the p-form.

        Parameters
        ----------
            p: int
                The rank of the form.
            form: np.ndarray
                The data the form.

        Returns
        -------
            np.ndarray:
                δ(2-form) = 1-form, δ(1-form) = 0-form, δ(0-form) = 0.
        '''
        if p == 0:
            return 0

        elif p == 1:
            return self.roll(form[0], (+1,0)) + self.roll(form[1], (0,+1)) - form[0] - form[1]

        elif p == 2:
            return np.stack((
                form - self.roll(form, (0,+1)),
                self.roll(form, (+1,0)) - form,
                ))

        else:
            raise ValueError("It's a 2D lattice, you can't have a {p}-form.")

    δ = delta
    r'''
    Alias for :func:`delta <supervillain.lattice.Lattice2D.delta>`.
    '''

    def t_fft(self, form, axis=-2):
        r'''
        Fourier transforms the form in the time direction,

        .. math ::
            
            F_\nu = \frac{1}{\sqrt{N}} \sum_{t=0}^{N-1} e^{-2\pi i \nu t / N} f_t

        where $\nu$ is the integer frequency, $t$ the integer time coordinate and $N$ is the temporal extent of the lattice.

        Parameters
        ----------
        form: np.array
            The data to transform
        axis: int
            The axis which is the time direction.

        Returns
        -------
        np.array:
            The form is transformed to the frequency domain along the axis.
        '''
        return np.fft.fft(form, axis=axis, norm='ortho')

    def t_ifft(self, form, axis=-2):
        r'''
        Inverse transforms the form in the time direction,

        .. math ::
            
            f_t = \frac{1}{\sqrt{N}} \sum_{\nu=0}^{N-1} e^{+2\pi i \nu t / N} F_\nu

        where $\nu$ is the integer frequency, $t$ the integer time coordinate and $N$ is the temporal extent of the lattice.

        Parameters
        ----------
        form: np.array
            The data to transform
        axis: int
            The axis which is the frequency direction.

        Returns
        -------
        np.array:
            The form is transformed to the time domain along the axis.
        '''
        return np.fft.ifft(form, axis=axis, norm='ortho')

    def t_convolution(self, f, g, axis=-2):
        r'''
        The `convolution <https://en.wikipedia.org/wiki/Convolution>`_ is given by

        .. math ::
            \texttt{t_convolution(f, g)}(t) = (f * g)(t) = \sum_\tau f(\tau) g(t-\tau)

        .. collapse :: The convolution is Fourier accelerated.
            :class: note

            .. math ::

                   \begin{align}
                    (f * g)(t) &= \sum_\tau  f(\tau ) g(t-\tau )
                    \\  &= \sum_{\tau } \left( \frac{1}{\sqrt{N}} \sum_\nu e^{2\pi i \nu \tau  / N} F_\nu \right)\left( \frac{1}{\sqrt{N}} \sum_{\nu'} e^{2\pi i \nu' (t-\tau ) / N} G_{\nu'} \right)
                    \\  &= \sum_{\nu\nu'} e^{2\pi i \nu' t / N} F_\nu G_{\nu'} \left(\frac{1}{N} \sum_{\tau} e^{2\pi i (\nu-\nu') \tau  / N} \right)
                    \\  &= \sum_{\nu} e^{2\pi i \nu t / N} F_\nu G_\nu
                    \\
                    \texttt{t_convolution(f, g)} &= \sqrt{N} \times \texttt{t_ifft(t_fft(f)t_fft(g))}
                   \end{align}

        Parameters
        ----------
        f: np.array
            A form whose axis is a temporal direction.
        g: np.array
            A form whose axis is a temporal direction.
        axis: int
            The common spatial dimension along which to convolve.

        Returns
        -------
        np.array:
            The convolution of f and g along the axis.


        '''
        return np.sqrt(self.nt) * self.t_ifft( self.t_fft(f, axis=axis) * self.x_fft(g, axis=axis), axis=axis)

    def t_correlation(self, f, g, axis=-1):
        r'''
        The temporal `cross-correlation <https://en.wikipedia.org/wiki/Cross-correlation>`_ is given by

        .. math ::
            \texttt{t_correlation(f, g)}(t) = (f ⋆ g)(t) = \frac{1}{N} \sum_\tau f(\tau)^* g(\tau-t)

        where $f^*$ is the complex conjugate of $f$.

        .. collapse :: The temporal cross-correlation is Fourier accelerated.
            :class: note

            .. math ::

               \begin{align}
                (f ⋆ g)(t) &= \frac{1}{N} \sum_\tau f(\tau )^* g(\tau -t)
                \\  &= \frac{1}{N} \sum_{\tau } \left( \frac{1}{\sqrt{N}} \sum_\nu e^{2\pi i \nu \tau  / N} F_\nu \right)^* \left( \frac{1}{\sqrt{N}} \sum_{\nu'} e^{2\pi i \nu' (\tau -t) / N} G_{\nu'} \right)
                \\  &= \frac{1}{N} \sum_{\nu\nu'} e^{-2\pi i \nu' t / N} F_\nu^* G_{\nu'} \; \left(\frac{1}{N}\sum_\tau  e^{2\pi i (\nu'-\nu) \tau  / N} = \delta_{\nu'\nu} \right)
                \\  &= \frac{1}{N} \sum_{\nu} e^{-2\pi i \nu t / N} F_\nu^* G_\nu
                \\  &= \frac{1}{\sqrt{N}} \left( \frac{1}{\sqrt{N}} \sum_{\nu} e^{-2\pi i \nu t / N} F_\nu^* G_\nu \right)
                \\
                \texttt{t_correlation(f, g)} &= \texttt{t_fft(conj(t_fft(f))t_fft(g))} / \sqrt{N}
               \end{align}

        .. warning ::
            We have $g(\tau-t)$ whereas `Wikipedia <https://en.wikipedia.org/wiki/Cross-correlation>`_ has $g(\tau+t)$.
            The difference is just the sign on the relative coordinates.

        .. warning ::
            We normalize by the number of time slices, `Wikipedia <https://en.wikipedia.org/wiki/Cross-correlation>`_ does not.


        Parameters
        ----------
        f: np.array
            A form whose axis is a temporal direction.
        g: np.array
            A form whose axis is a temporl direction.
        axis: int
            The common temporal dimension along which to correlate.

        Returns
        -------
        np.array:
            The correlation of f and g along the axis, which is now the relative coordinate.

        '''
        return  self.x_ifft( self.x_fft(f, axis=axis).conj() * self.x_fft(g, axis=axis), axis=axis) / np.sqrt(self.nx)


    def x_fft(self, form, axis=-1):
        r'''
        Fourier transforms the form in the space direction,

        .. math ::
            
            F_k = \frac{1}{\sqrt{N}} \sum_{x=0}^{N-1} e^{-2\pi i k x / N} f_x

        where $k$ is the integer wavenumber, $x$ the integer space coordinate and $N$ is the spatial volume of the lattice.

        Parameters
        ----------
        form: np.array
            The data to transform
        axis: int
            The axis which is the space direction.

        Returns
        -------
        np.array:
            The form is transformed to the wavenumber domain along the axis.
        '''
        return np.fft.fft(form, axis=axis, norm='ortho')

    def x_ifft(self, form, axis=-1):
        r'''
        Inverse transforms the form in the space direction,

        .. math ::
            
            f_x = \frac{1}{\sqrt{N}} \sum_{k=0}^{N-1} e^{+2\pi i k x / N} F_k

        where $k$ is the integer wavenumber, $x$ the integer space coordinate and $N$ is the spatial volume of the lattice.

        Parameters
        ----------
        form: np.array
            The data to transform
        axis: int
            The axis which is the wavenumber direction.

        Returns
        -------
        np.array:
            The form is transformed to the space domain along the axis.
        '''
        return np.fft.ifft(form, axis=axis, norm='ortho')

    def x_convolution(self, f, g, axis=-1):
        r'''
        The `convolution <https://en.wikipedia.org/wiki/Convolution>`_

        .. math ::
            (f * g)(x) = \int dy\; f(y) g(x-y)

        on the discretized lattice is given by

        .. math ::
            \texttt{x_convolution(f, g)}(x) = (f * g)(x) = \sum_y f(y) g(x-y)

        .. collapse :: The convolution is Fourier accelerated.
            :class: note

            .. math ::

               \begin{align}
                (f * g)(x) &= \sum_y f(y) g(x-y)
                \\  &= \sum_{y} \left( \frac{1}{\sqrt{N}} \sum_k e^{2\pi i k y / N} F_k \right)\left( \frac{1}{\sqrt{N}} \sum_q e^{2\pi i q (x-y) / N} G_q \right)
                \\  &= \sum_{kq} e^{2\pi i q x / N} F_k G_q \left(\frac{1}{N} \sum_y e^{2\pi i (k-q) y / N} = \delta_{kq} \right)
                \\  &= \sum_{k} e^{2\pi i k x / N} F_k G_k
                \\
                \texttt{x_convolution(f, g)} &= \sqrt{N} \times \texttt{x_ifft(x_fft(f)x_fft(g))}
               \end{align}

        Parameters
        ----------
        f: np.array
            A form whose axis is a spatial direction.
        g: np.array
            A form whose axis is a spatial direction.
        axis: int
            The common spatial dimension along which to convolve.

        Returns
        -------
        np.array:
            The convolution of f and g along the axis.

        '''
        return np.sqrt(self.nx) * self.x_ifft( self.x_fft(f, axis=axis) * self.x_fft(g, axis=axis), axis=axis)

    def x_correlation(self, f, g, axis=-1):
        r'''
        The spatial `cross-correlation <https://en.wikipedia.org/wiki/Cross-correlation>`_ is given by

        .. math ::
            \texttt{x_correlation(f, g)}(x) = (f ⋆ g)(x) = \frac{1}{N} \sum_y f(y)^* g(y-x)

        where $f^*$ is the complex conjugate of $f$.

        .. collapse :: The spatial cross-correlation is Fourier accelerated.
            :class: note

            .. math ::

               \begin{align}
                (f ⋆ g)(x) &= \frac{1}{N} \sum_y f(y)^* g(y-x)
                \\  &= \frac{1}{N} \sum_{y} \left( \frac{1}{\sqrt{N}} \sum_k e^{2\pi i k y / N} F_k \right)^* \left( \frac{1}{\sqrt{N}} \sum_q e^{2\pi i q (y-x) / N} G_q \right)
                \\  &= \frac{1}{N} \sum_{kq} e^{-2\pi i q x / N} F_k^* G_q \; \left(\frac{1}{N}\sum_y e^{2\pi i (q-k) y / N} = \delta_{qk} \right)
                \\  &= \frac{1}{N} \sum_{k} e^{-2\pi i k x / N} F_k^* G_k
                \\  &= \frac{1}{\sqrt{N}} \left( \frac{1}{\sqrt{N}} \sum_{k} e^{-2\pi i k x / N} F_k^* G_k \right)
                \\
                \texttt{x_correlation(f, g)} &= \texttt{x_fft(conj(x_fft(f))x_fft(g))} / \sqrt{N}
               \end{align}

        .. warning ::
            We have $g(y-x)$ whereas `Wikipedia <https://en.wikipedia.org/wiki/Cross-correlation>`_ has $g(y+x)$.
            The difference is just the sign on the relative coordinates.

        .. warning ::
            We normalize by the spatial volume, `Wikipedia <https://en.wikipedia.org/wiki/Cross-correlation>`_ does not.

        Parameters
        ----------
        f: np.array
            A form whose axis is a spatial direction.
        g: np.array
            A form whose axis is a spatial direction.
        axis: int
            The common spatial dimension along which to correlate.

        Returns
        -------
        np.array:
            The correlation of f and g along the axis, which is now the relative coordinate.

        '''
        return  self.x_ifft( self.x_fft(f, axis=axis).conj() * self.x_fft(g, axis=axis), axis=axis) / np.sqrt(self.nx)

    def fft(self, form, axes=(-2,-1)):
        r'''
        Fourier transforms the form in the space and time directions,

        .. math ::
            
            F_{\nu,k} = \frac{1}{N} \sum_{x,t=0}^{N-1} e^{-2\pi i (\nu t +k x) / N} f_{t,x}

        where $\nu, k$ are the integer frequency and wavenumber, $t, x$ are the integer time adn space coordinates and $N$ is the linear extent of the lattice.

        Parameters
        ----------
        form: np.array
            The data to transform
        axes: (int, int)
            The axes which are the (time, space) directions.

        Returns
        -------
        np.array:
            The form is transformed to the (frequency, wavenumber) domain along the axis.
        '''
        return np.fft.fft2(form, axes=axes, norm='ortho')

    def ifft(self, form, axes=(-2,-1)):
        r'''
        Inverse Fourier transforms the form in the space and time directions,

        .. math ::
            
            f_{t,x} = \frac{1}{N} \sum_{\nu,k=0}^{N-1} e^{-2\pi i (\nu t +k x) / N} F_{\nu,k}

        where $\nu, k$ are the integer frequency and wavenumber, $t, x$ are the integer time adn space coordinates and $N$ is the linear extent of the lattice.

        Parameters
        ----------
        form: np.array
            The data to transform
        axes: (int, int)
            The axes which are the (frequency, wavenumber) directions.

        Returns
        -------
        np.array:
            The form is transformed to the (time, space) domain along the axis.
        '''
        return np.fft.ifft2(form, axes=axes, norm='ortho')

    def convolution(self, f, g, axes=(-2, -1)):
        r'''
        The `convolution <https://en.wikipedia.org/wiki/Convolution>`_ is given by

        .. math ::
            \texttt{convolution(f, g)}(t, x) = (f * g)(t, x) = \sum_{\tau y} f(\tau,y) g(t-\tau, x-y)

        where $f^*$ is the complex-conjugate of $f$.

        .. collapse :: The convolution is Fourier accelerated.
            :class: note

            .. math ::

               \begin{align}
                (f * g)(t,x) &= \sum_{\tau y} f(\tau,y) g(t-\tau, x-y)
                \\ &= \sum_{\tau y}
                    \left(\frac{1}{N} \sum_{\nu,k} e^{-2\pi i (\nu \tau +k y) / N} F_{\nu,k}\right)
                    \left(\frac{1}{N} \sum_{\nu',q} e^{-2\pi i (\nu' (t-\tau) +q (x-y)) / N} G_{\nu',q}\right)
                \\ &= \sum_{\nu, k, \nu', q}
                    e^{-2\pi i (\nu' t + q x) / N} F_{\nu,k}G_{\nu',q}
                    \left(\frac{1}{N^2}\sum_{\tau y}e^{-2\pi i [\tau(\nu-\nu') + y(k-q)] / N} = \delta_{kq} \delta_{\nu\nu'}\right)
                \\ &= N \times \frac{1}{N} \sum_{\nu, k}
                    e^{-2\pi i (\nu t + k x) / N} F_{\nu,k}G_{\nu,k}
                \\
                \texttt{convolution(f, g)} &= N \times \texttt{ifft(fft(f)fft(g))}
               \end{align}

        Parameters
        ----------
        f: np.array
            A form whose axes are temporal and spatial directions.
        g: np.array
            A form whose axes are temporal and spatial directions.
        axes: (int, int)
            The common temporal and spatial dimensions along which to convolve.

        Returns
        -------
        np.array:
            The convolution of f and g along the axes, which represent the (time, space) separation.

        '''
        return np.sqrt(self.sites) * self.ifft(self.fft(f, axes=axes) * self.fft(g, axes=axes), axes=axes)

    def correlation(self, f, g, axes=(-2,-1)):
        r'''
        The `cross-correlation <https://en.wikipedia.org/wiki/Cross-correlation>`_ is given by

        .. math ::
            \texttt{correlation(f, g)}(t, x) = (f ⋆ g)(t, x) = \frac{1}{N^2} \sum_{\tau y} f(\tau,y)^* g(\tau-t, y-x)

        where $f^*$ is the complex-conjugate of $f$.

        .. collapse :: The cross-correlation is Fourier accelerated.
            :class: note

            .. math ::

               \begin{align}
                (f ⋆ g)(t,x) &= \frac{1}{N^2} \sum_{\tau y} f(\tau,y)^* g(\tau-t, y-x)
                \\ &= \frac{1}{N^2} \sum_{\tau y}
                    \left(\frac{1}{N} \sum_{\nu,k} e^{-2\pi i (\nu \tau +k y) / N} F_{\nu,k}\right)^*
                    \left(\frac{1}{N} \sum_{\nu',q} e^{-2\pi i (\nu' (\tau-t) +q (y-x)) / N} G_{\nu',q}\right)
                \\ &= \frac{1}{N^2} \sum_{\nu, k, \nu', q}
                    e^{+2\pi i (\nu' t + q x) / N} F_{\nu,k}^*G_{\nu',q}
                    \left(\frac{1}{N^2}\sum_{\tau y}e^{2\pi i [\tau(\nu-\nu') + y(k-q)] / N} = \delta_{kq} \delta_{\nu\nu'}\right)
                \\ &= \frac{1}{N}\times \frac{1}{N} \sum_{\nu, k}
                    e^{+2\pi i (\nu t + k x) / N} F_{\nu,k}^*G_{\nu,k}
                \\
                \texttt{correlation(f, g)} &= \texttt{fft(conj(fft(f))fft(g))} / N
               \end{align}

        .. warning ::
            We have $g(\tau-t, y-x)$ whereas `Wikipedia <https://en.wikipedia.org/wiki/Cross-correlation>`_ has $g(\tau+t, y+x)$.
            The difference is just the sign on the relative coordinates.

        .. warning ::
            We normalize by the spacetime volume, `Wikipedia <https://en.wikipedia.org/wiki/Cross-correlation>`_ does not.


        Parameters
        ----------
        f: np.array
            A form whose axes are temporal and spatial directions.
        g: np.array
            A form whose axes are temporal and spatial directions.
        axes: (int, int)
            The common temporal and spatial dimensions along which to correlate.

        Returns
        -------
        np.array:
            The correlation of f and g along the axes, which represent the (time, space) separation.

        '''
        return  self.fft( self.fft(f, axes=axes).conj() * self.fft(g, axes=axes), axes=axes) / np.sqrt(self.sites)

    def plot_form(self, p, form, axis, label=None, zorder=None,
                  cmap=None, cbar_kw=dict(), norm=None,
                  vmin=None, vmax=None,
                  pointsize=200, linkwidth=0.025,
                  background='white',
                 ):
        r'''
        Plots the p-form on the axis.

        The following figure shows a 0-form plotted on sites, a 1-form on links, and a 2-form on plaquettes.
        See the source for details.

        .. plot:: examples/plot-forms.py

        Parameters
        ----------
        p: int
            The kind of form.
        form: np.array
            The data constituting form.
        axis: matplotlib.pyplot.axis
            The axis on which to plot.
        
        Returns
        -------
        matplotlib.image.AxesImage:
            A handle for the data-sensitive part of the plot.

        Other Parameters
        ----------------
        label: string
            If specified, show a colorbar with the title given by the label.
        zorder: float
            If `None` defaults to `zorder=-p` to layer plaquettes, links, and sites well.
        cmap: string or matplotlib.colors.Colormap
            If a string, it should name `a colormap known to matplotlib <https://matplotlib.org/stable/users/explain/colors/colormaps.html>`_.
        cbar_kw: dict
            A dictionary of keyword arguments forwarded to `the colorbar constructor <https://matplotlib.org/stable/api/figure_api.html#matplotlib.figure.Figure.colorbar>`_.
        norm: matplotlib.colors.Normalize
            A `matplotlib color normalization <https://matplotlib.org/stable/users/explain/colors/colormapnorms.html>`_.
        '''
        zorder = {'zorder': -p if zorder is None else zorder}
        vmin = form.min() if vmin is None else vmin
        vmax = form.max() if vmax is None else vmax
        
        marker = {
            's': pointsize,
            'edgecolor': background,
            'linewidth': 2,
            'norm': norm,
        }
<<<<<<< HEAD

=======
        
        import matplotlib.colors as colors
        import matplotlib.pyplot as plt
        norm = colors.CenteredNorm()
>>>>>>> 690c3a9c
        no_arrowhead = {'headwidth': 0, 'headlength': 0, 'headaxislength': 0,}
        linkpadding = {'edgecolor': background, 'linewidth': 4}
        links = {
            'scale_units': 'xy', 'scale': 1,
            'width': linkwidth,
            **no_arrowhead,
            **linkpadding,
            # 'clim': [vmin, vmax],
            'cmap': cmap,
<<<<<<< HEAD
            'norm': norm,
=======
            'norm': norm
>>>>>>> 690c3a9c
        }

        if p == 0:
            f = axis.scatter(self.T, self.X, c=form, cmap=cmap, **zorder, **marker)

        if p == 1:
            # To get the horizontal links and vertical links to have the same coloring the simplest
            # thing is to combine them into a single quiver.  We'll just completely flatten the 1-form
            # which puts all the 0-direction links first and then all the 1-direction links.
            # So, we need two copies of their starting directions...
            T = np.tile(self.T.flatten(), 2)
            X = np.tile(self.X.flatten(), 2)
            # ... and to say that the first half point in the 0 direction and the latter half in the 1 direction ...
            U = np.concatenate((np.ones_like (self.T.flatten()), np.zeros_like(self.T.flatten())))
            V = np.concatenate((np.zeros_like(self.T.flatten()), np.ones_like (self.T.flatten())))
            # and then we can plot the whole form together.
            f = axis.quiver(T, X, U, V, form.flatten(), **zorder, **links)
            axis.scatter(self.T, self.X, color=background, **zorder, **marker)

        if p == 2:
            # We roll the form because the figure should have (0,0) in the middle but the form has (0,0) in the corner.
            # We transpose because imshow goes in the 'other order'.
            form = self.roll(form, (self.nt // 2, self.nx // 2)).transpose()
            f = axis.imshow(form, **zorder, cmap=cmap,
                        origin='lower', extent=(min(self.t), max(self.t)+1, min(self.x), max(self.x)+1),
                        norm=norm,
                       )
            axis.quiver(self.T, self.X, 1, 0, color='white', **zorder, **links)
            axis.quiver(self.T, self.X, 0, 1, color='white', **zorder, **links)
            axis.scatter(self.T, self.X, color=background, **zorder, **marker)
            axis.xaxis.set_zorder(-p)
            axis.yaxis.set_zorder(-p)

        if label:
            cbar = axis.figure.colorbar(f, ax=axis, **cbar_kw)
            cbar.ax.set_title(label)

        axis.set_xlim(min(self.t)-0.5, max(self.t)+1.5)
        axis.set_ylim(min(self.x)-0.5, max(self.x)+1.5)
        axis.set_xlabel('t')
        axis.set_ylabel('x')

        return f

    def x_even(self, form, axis=-1):
        r'''
        Returns the form symmetrized along the spatial axis.
        '''
        return 0.5*(form + np.roll(np.flip(form, axis=axis), 1, axis=axis))

    def x_odd(self, form, axis=-1):
        r'''
        Returns the form antisymmetrized along the spatial axis.
        '''
        return 0.5*(form - np.roll(np.flip(form, axis=axis), 1, axis=axis))

    def t_even(self, form, axis=-2):
        r'''
        Returns the form symmetrized along the temporal axis.
        '''
        return 0.5*(form + np.roll(np.flip(form, axis=axis), 1, axis=axis))

    def t_odd(self, form, axis=-2):
        r'''
        Returns the form antisymmetrized along the temporal axis.
        '''
        return 0.5*(form - np.roll(np.flip(form, axis=axis), 1, axis=axis))

    # TODO: spacetime point group symmetry projection to D4 irreps.

    @cached_property
    def point_group_permutations(self):
        r'''
        Lists of permutations of sites that correspond to the geometric transformations in ``point_group_operations``.
        The starting order is the order in ``coordinates``.

        '''

        # These are computed lazily because the implementation of _point_group_permutations is quadratic.
        return  np.stack(tuple(self._point_group_permutation(o) for o in self.point_group_operations))

    def _point_group_permutation(self, operator):
        # Since the operations map lattice points to lattice points we know that they are a permutation
        # on the set of coordinates.
        permutation = []
        for i in range(self.sites):
            for j in range(self.sites):
                if (self.coordinates[i] == self.mod(np.matmul(operator, self.coordinates[j]))).all():
                    permutation += [j]
                    continue # since a permutation is one-to-one
        return np.array(permutation)

    def irrep(self, correlator, irrep='A1', conjugate=False, dims=(-1,)):
        r'''

        The point group of a 2D lattice is $D_4$ and the structure and irreps are detailed in `https://two-dimensional-gasses.readthedocs.io/en/latest/computational-narrative/D4.html <the tdg documentation>`_\, where the spatial lattice is 2D.

        .. plot:: examples/plot-D4-irreps.py

        .. note::
            Currently we only know how project scalar correlators that depend on a single spatial separation.

        Parameters
        ----------
            data: np.ndarray
                Data whose `axes` should be symmetrized.
            irrep: one of ``.point_group_irreps``
                The irrep to project to.
            conjugate: `True` or `False`
                The weights are conjugated, which only affects the E representations.
            dims:
                The latter of an adjacent time/space pair of dimensions.
                The dimensions will be linearized and therefore must be adjacent.

        Returns
        -------
            A complex-valued torch.tensor of the same shape as data, but with the axis projected to the requested irrep.
        '''

        C = self.linearize(correlator, dims=dims)
        temp = np.zeros_like(C) + 0.j

        for p, w in zip(
                self.point_group_permutations,
                self.point_group_weights[irrep] if not conjugate else self.point_group_weights[irrep].conj()
                ):
            temp += w * np.take(C, p, -1)

        return self.coordinatize(temp, dims=dims)<|MERGE_RESOLUTION|>--- conflicted
+++ resolved
@@ -905,14 +905,10 @@
             'linewidth': 2,
             'norm': norm,
         }
-<<<<<<< HEAD
-
-=======
         
         import matplotlib.colors as colors
         import matplotlib.pyplot as plt
         norm = colors.CenteredNorm()
->>>>>>> 690c3a9c
         no_arrowhead = {'headwidth': 0, 'headlength': 0, 'headaxislength': 0,}
         linkpadding = {'edgecolor': background, 'linewidth': 4}
         links = {
@@ -922,11 +918,7 @@
             **linkpadding,
             # 'clim': [vmin, vmax],
             'cmap': cmap,
-<<<<<<< HEAD
-            'norm': norm,
-=======
             'norm': norm
->>>>>>> 690c3a9c
         }
 
         if p == 0:
