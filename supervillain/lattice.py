--- conflicted
+++ resolved
@@ -1,6 +1,7 @@
 #!/usr/bin/env python
 
 from functools import cached_property
+import matplotlib.colors as colors
 import numpy as np
 
 from supervillain.h5 import H5able
@@ -24,7 +25,7 @@
 
     def __init__(self, n):
         self.nt = n
-        self.nx = n
+        self.nx = n 
 
         self.dims = (self.nx, self.nt)
         r'''
@@ -855,14 +856,9 @@
         return  self.fft( self.fft(f, axes=axes).conj() * self.fft(g, axes=axes), axes=axes) / np.sqrt(self.sites)
 
     def plot_form(self, p, form, axis, label=None, zorder=None,
-                  cmap=None, cbar_kw=dict(), norm=None,
-                  vmin=None, vmax=None,
-<<<<<<< HEAD
-                  pointsize=200, linkwidth=0.05,
-=======
+                  cmap=None, cbar_kw=dict(), norm=colors.CenteredNorm(),
                   pointsize=200, linkwidth=0.025,
->>>>>>> 04ccd65f
-                  background='white',
+                  background='white', 
                  ):
         r'''
         Plots the p-form on the axis.
@@ -900,9 +896,6 @@
             A `matplotlib color normalization <https://matplotlib.org/stable/users/explain/colors/colormapnorms.html>`_.
         '''
         zorder = {'zorder': -p if zorder is None else zorder}
-        vmin = form.min() if vmin is None else vmin
-        vmax = form.max() if vmax is None else vmax
-<<<<<<< HEAD
         
         marker = {
             's': pointsize,
@@ -910,20 +903,6 @@
             'linewidth': 2,
             'norm': norm,
         }
-        
-        import matplotlib.colors as colors
-        import matplotlib.pyplot as plt
-        norm = colors.CenteredNorm()
-=======
-        
-        marker = {
-            's': pointsize,
-            'edgecolor': background,
-            'linewidth': 2,
-            'norm': norm,
-        }
-
->>>>>>> 04ccd65f
         no_arrowhead = {'headwidth': 0, 'headlength': 0, 'headaxislength': 0,}
         linkpadding = {'edgecolor': background, 'linewidth': 4}
         links = {
@@ -931,15 +910,8 @@
             'width': linkwidth,
             **no_arrowhead,
             **linkpadding,
-<<<<<<< HEAD
-            # 'clim': [vmin, vmax],
-            'cmap': cmap,
-            'norm': norm
-=======
-            'clim': [vmin, vmax],
             'cmap': cmap,
             'norm': norm,
->>>>>>> 04ccd65f
         }
 
         if p == 0:
@@ -1068,9 +1040,9 @@
                 ):
             temp += w * np.take(C, p, -1)
 
-<<<<<<< HEAD
         return self.coordinatize(temp, dims=dims)
     
+    #TODO: Move this method to Worldline Action
     def count_loops(self, cfg):
         cfgabs = np.abs(cfg)
         #Takes the absolute value of a configuration's links to determine where a worm perturbation is
@@ -1120,7 +1092,4 @@
                                     ledger[self.mod([i,j-1])[0],self.mod([i,j-1])[1]] = ledger[i,j]
         #Once the process reaches a steady state, ie. the maximums in all connected loops have proliferated
         #we can just count the number of unique maximums that we obtain (other than 0)
-        return np.sum(np.unique(ledger) > 0)
-=======
-        return self.coordinatize(temp, dims=dims)
->>>>>>> 04ccd65f
+        return np.sum(np.unique(ledger) > 0)