--- conflicted
+++ resolved
@@ -198,7 +198,7 @@
         if len(observables) == 0:
             observables = tuple(supervillain.observables.keys())
 
-<<<<<<< HEAD
+
         auto = dict()
         for name in observables:
             if not supervillain.observables[name].autocorrelation(self):
@@ -208,13 +208,6 @@
             except Exception as E:
                 raise ValueError(f'{name} does not fluctuate enough') from E
 
-=======
-        auto = {
-                name: autocorrelation_time(getattr(self, name))
-                for name in observables
-                if supervillain.observables[name].autocorrelation(self)
-                }
->>>>>>> 970bbf9e
         if every:
             return auto
         else:
@@ -284,32 +277,20 @@
         return e
 
     def plot_history(self, axes, observable, label=None,
-<<<<<<< HEAD
-=======
-                     history_label=None,
->>>>>>> 970bbf9e
                      histogram_label=None,
                      bins=31, density=True,
                      alpha=0.5, color=None,
                      history_kwargs=dict(),
                      ):
 
-<<<<<<< HEAD
         if 'label' not in history_kwargs:
             history_kwargs['label']=label
-=======
-        if history_label is None:
-            history_label=label
->>>>>>> 970bbf9e
+
         if histogram_label is None:
             histogram_label=label
 
         data = getattr(self, observable)
-<<<<<<< HEAD
         axes[0].plot(self.index, data, color=color, **history_kwargs)
-=======
-        axes[0].plot(self.index, data, color=color, label=history_label)
->>>>>>> 970bbf9e
         axes[1].hist(data, label=histogram_label,
                      orientation='horizontal',
                      bins=bins, density=density,
